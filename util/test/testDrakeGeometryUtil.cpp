#include <Eigen/Core>
#include "drakeGeometryUtil.h"
#include "testUtil.h"
#include <iostream>
#include <cmath>

using namespace Eigen;
using namespace std;

void testExpmap2quat(const Vector4d &quat);

void testRotationConversionFunctions()
{
  int ntests = 100;
  default_random_engine generator;
  // quat2axis, axis2quat
  for (int i = 0; i < ntests; i++) {
    Vector4d q = uniformlyRandomQuat(generator);
    auto a = quat2axis(q);
    auto q_back = axis2quat(a);
    valuecheck(acos(abs(q.transpose() * q_back)), 0.0, 1e-6);
  }
  // quat2rotmat, rotmat2quat
  for (int i = 0; i < ntests; i++) {
    Vector4d q = uniformlyRandomQuat(generator);
    Matrix3d R = quat2rotmat(q);
    Vector4d q_back = rotmat2quat(R);
    valuecheck(acos(abs(q.transpose() * q_back)), 0.0, 1e-6);
  }
  // quat2rpy, rpy2quat
  for (int i = 0; i < ntests; i++) {
    Vector4d q = uniformlyRandomQuat(generator);
    Vector3d rpy = quat2rpy(q);
    Vector4d q_back = rpy2quat(rpy);
    valuecheck(acos(abs(q.transpose() * q_back)), 0.0, 1e-6);
  }
  // rotmat2axis, axis2rotmat
  for (int i = 0; i < ntests; i++) {
    Matrix3d R = uniformlyRandomRotmat(generator);
    Vector4d a = rotmat2axis(R);
    Matrix3d R_back = axis2rotmat(a);
    valuecheck(R, R_back, 1e-6);
  }
  // rotmat2rpy, rpy2rotmat
  for (int i = 0; i < ntests; i++) {
    Matrix3d R = uniformlyRandomRotmat(generator);
    Vector3d rpy = rotmat2rpy(R);
    Matrix3d R_back = rpy2rotmat(rpy);
    valuecheck(R, R_back, 1e-6);
  }
  // rpy2axis, axis2rpy
  for (int i = 0; i < ntests; i++) {
    Vector3d rpy = uniformlyRandomRPY(generator);
    Vector4d axis = rpy2axis(rpy);
    Vector3d rpy_back = axis2rpy(axis);
    valuecheck(rpy, rpy_back, 1e-6);
  }
  // expmap2quat, quat2expmap
  Vector4d quat_degenerate = Vector4d::Zero();
  quat_degenerate(0) = 1.0;
  testExpmap2quat(quat_degenerate);
  quat_degenerate(0) = -1.0;
  testExpmap2quat(quat_degenerate);
  for (int i = 0; i<ntests; i++)
  {
    Vector4d quat = uniformlyRandomQuat(generator);
    testExpmap2quat(quat);
  }
<<<<<<< HEAD
=======
  // quat2eigenQuaternion
  Vector4d quat = uniformlyRandomQuat(generator);
  Quaterniond eigenQuat = quat2eigenQuaternion(quat);
  Matrix3d R_expected = quat2rotmat(quat);
  Matrix3d R_eigen = eigenQuat.matrix();
  valuecheck(R_expected, R_eigen, 1e-6);
>>>>>>> aede0304
}

void testDHomogTrans(int ntests) {
  Isometry3d T;
  std::default_random_engine generator;

  for (int testnr = 0; testnr < ntests; testnr++) {
    Vector4d q = uniformlyRandomQuat(generator);
    T = Quaterniond(q(0), q(1), q(2), q(3));
    //  T.setIdentity();
    //  T = AngleAxisd(M_PI_2, Vector3d(1.0, 0.0, 0.0));

    const int nv = 6;
    const int nq = 7;

    auto S = Matrix<double, 6, Dynamic>::Random(6, nv).eval();
//    setLinearIndices(S);
//    S.setIdentity();
//    std::cout << S << "\n\n";

    auto qdot_to_v = MatrixXd::Random(nv, nq).eval();
//    setLinearIndices(qdot_to_v);
//    std::cout << qdot_to_v << "\n\n";

    auto dT = dHomogTrans(T, S, qdot_to_v).eval();
    volatile auto vol = dT;
    //  std::cout << dT << std::endl << std::endl;
  }
}

void testDHomogTransInv(int ntests, bool check) {
  Isometry3d T;
  std::default_random_engine generator;
  for (int testnr = 0; testnr < ntests; testnr++) {
    Vector4d q = uniformlyRandomQuat(generator);
//    T = Quaterniond(q(0), q(1), q(2), q(3)) * Translation3d(Vector3d::Random());
    T = Quaterniond(q(0), q(1), q(2), q(3));

    const int nv = 6;
    const int nq = 7;

    auto S = Matrix<double, 6, Dynamic>::Random(6, nv).eval();
    auto qdot_to_v = MatrixXd::Random(nv, nq).eval();

    auto dT = dHomogTrans(T, S, qdot_to_v).eval();
    auto dTInv = dHomogTransInv(T, dT);
    volatile auto vol = dTInv;

    if (check) {
      auto dTInvInv = dHomogTransInv(T.inverse(), dTInv);

      if (!dT.matrix().isApprox(dTInvInv.matrix(), 1e-10)) {
        std::cout << "dTInv:\n" << dTInv << "\n\n";
        std::cout << "dT:\n" << dT << "\n\n";
        std::cout << "dTInvInv:\n" << dTInvInv << "\n\n";
        std::cout << "dTInvInv - dT:\n" << dTInvInv - dT << "\n\n";

        throw std::runtime_error("wrong");
      }
    }
  }
}

void testDTransformAdjoint(int ntests) {
  const int nv = 6;
  const int nq = 34;
  const int cols_X = 3;

  Isometry3d T;
  std::default_random_engine generator;

  for (int testnr = 0; testnr < ntests; testnr++) {
    Vector4d q = uniformlyRandomQuat(generator);
    T = Quaterniond(q(0), q(1), q(2), q(3)) * Translation3d(Vector3d::Random());
    auto S = Matrix<double, 6, Dynamic>::Random(6, nv).eval();
    auto qdot_to_v = MatrixXd::Random(nv, nq).eval();
    auto dT = dHomogTrans(T, S, qdot_to_v).eval();
    auto X = Matrix<double, 6, Dynamic>::Random(6, cols_X).eval();
    auto dX = MatrixXd::Random(X.size(), nq).eval();
//    auto dX = Matrix<double, X.SizeAtCompileTime, nq>::Random().eval();
    auto dAdT_times_X = dTransformSpatialMotion(T, X, dT, dX).eval();
    volatile auto vol = dAdT_times_X;
  }
}

void testDTransformAdjointTranspose(int ntests) {
  const int nv = 6;
  const int nq = 34;
  const int cols_X = 3;

  Isometry3d T;
  std::default_random_engine generator;

  for (int testnr = 0; testnr < ntests; testnr++) {
    Vector4d q = uniformlyRandomQuat(generator);
    T = Quaterniond(q(0), q(1), q(2), q(3)) * Translation3d(Vector3d::Random());
    auto S = Matrix<double, 6, Dynamic>::Random(6, nv).eval();
    auto qdot_to_v = MatrixXd::Random(nv, nq).eval();
    auto dT = dHomogTrans(T, S, qdot_to_v).eval();
    auto X = Matrix<double, 6, Dynamic>::Random(6, cols_X).eval();
    auto dX = MatrixXd::Random(X.size(), nq).eval();
//    auto dX = Matrix<double, X.SizeAtCompileTime, nq>::Random().eval();
    auto dAdTtranspose_times_X = dTransformSpatialForce(T, X, dT, dX).eval();
    volatile auto vol = dAdTtranspose_times_X;
  }
}

void testNormalizeVec(int ntests) {
  const int x_rows = 4;

  for (int testnr = 0; testnr < ntests; testnr++) {
    auto x = Matrix<double, x_rows, 1>::Random().eval();
    Matrix<double, x_rows, 1> x_norm;
    Matrix<double, x_rows, x_rows> dx_norm;
    Matrix<double, x_rows * x_rows, x_rows> ddx_norm;
    normalizeVec(x, x_norm, &dx_norm, &ddx_norm);
//    std::cout << "gradientNumRows: " << gradientNumRows(x_rows, x_rows, 1) << std::endl;

    volatile auto volx_norm = x_norm;
    volatile auto voldx_norm = dx_norm;
    volatile auto volddx_norm = ddx_norm;

//    std::cout << "x_norm:\n" << x_norm << std::endl << std::endl;
//    std::cout << "dx_norm:\n" << dx_norm << std::endl << std::endl;
//    std::cout << "ddx_norm:\n" << ddx_norm << std::endl << std::endl;
  }
}

void testSpatialCrossProduct()
{
  auto a = (Matrix<double, TWIST_SIZE, 1>::Random()).eval();
  auto b = (Matrix<double, TWIST_SIZE, TWIST_SIZE>::Identity()).eval();
  auto a_crm_b = crossSpatialMotion(a, b);
  auto a_crf_b = crossSpatialForce(a, b);
  valuecheck(a_crf_b, -a_crm_b.transpose(), 1e-8);
}

void testdrpy2rotmat()
{
  default_random_engine generator;
  Vector3d rpy = uniformlyRandomRPY(generator);
  Matrix3d R = rpy2rotmat(rpy);
  Matrix<double,9,3> dR = drpy2rotmat(rpy);
  Matrix<double,9,3> dR_num = Matrix<double,9,3>::Zero();
  for(int i = 0;i<3;i++)
  {
    Vector3d err = Vector3d::Zero();
    err(i) = 1e-7;
    Vector3d rpyi = rpy+err;
    Matrix3d Ri = rpy2rotmat(rpyi);
    Matrix3d Ri_err = (Ri-R)/err(i);
    for(int j = 0;j<9;j++)
    {
      dR_num(j,i) = Ri_err(j);
      valuecheck(dR(j,i),dR_num(j,i),1e-3);
    }
  }
}

void testExpmap2quat(const Vector4d &quat)
{
  auto expmap = quat2expmap(quat,1);
  auto quat_back  = expmap2quat(expmap.value(),2);
  valuecheck(std::abs(quat.transpose() * quat_back.value()), 1.0, 1e-8);
<<<<<<< HEAD
  std::string error_msg;
  Matrix3d expmap_back = expmap.gradient().value()*quat_back.gradient().value();
  Matrix3d identity = Matrix3d::Identity();
  valuecheck<Eigen::Matrix3d,Eigen::Matrix3d>(expmap_back,identity,1E-10,error_msg);
=======
  Matrix3d expmap_back = expmap.gradient().value()*quat_back.gradient().value();
  Matrix3d identity = Matrix3d::Identity();
  valuecheck(expmap_back,identity,1E-10);
>>>>>>> aede0304
}

int main(int argc, char **argv)
{
  testRotationConversionFunctions();

  int ntests = 100000;
  std::cout << "testDHomogTrans elapsed time: " << measure<>::execution(testDHomogTrans, ntests) << std::endl;
  std::cout << "testDHomogTransInv elapsed time: " << measure<>::execution(testDHomogTransInv, ntests, false) << std::endl;
  std::cout << "testDTransformAdjoint elapsed time: " << measure<>::execution(testDTransformAdjoint, ntests) << std::endl;
  std::cout << "testDTransformAdjointTranspose elapsed time: " << measure<>::execution(testDTransformAdjointTranspose, ntests) << std::endl;
  std::cout << "testNormalizeVec elapsed time: " << measure<>::execution(testNormalizeVec, ntests) << std::endl;

  testDHomogTransInv(1000, true);
  testSpatialCrossProduct();
	testdrpy2rotmat();

  return 0;
}<|MERGE_RESOLUTION|>--- conflicted
+++ resolved
@@ -66,15 +66,12 @@
     Vector4d quat = uniformlyRandomQuat(generator);
     testExpmap2quat(quat);
   }
-<<<<<<< HEAD
-=======
   // quat2eigenQuaternion
   Vector4d quat = uniformlyRandomQuat(generator);
   Quaterniond eigenQuat = quat2eigenQuaternion(quat);
   Matrix3d R_expected = quat2rotmat(quat);
   Matrix3d R_eigen = eigenQuat.matrix();
   valuecheck(R_expected, R_eigen, 1e-6);
->>>>>>> aede0304
 }
 
 void testDHomogTrans(int ntests) {
@@ -239,16 +236,9 @@
   auto expmap = quat2expmap(quat,1);
   auto quat_back  = expmap2quat(expmap.value(),2);
   valuecheck(std::abs(quat.transpose() * quat_back.value()), 1.0, 1e-8);
-<<<<<<< HEAD
-  std::string error_msg;
-  Matrix3d expmap_back = expmap.gradient().value()*quat_back.gradient().value();
-  Matrix3d identity = Matrix3d::Identity();
-  valuecheck<Eigen::Matrix3d,Eigen::Matrix3d>(expmap_back,identity,1E-10,error_msg);
-=======
   Matrix3d expmap_back = expmap.gradient().value()*quat_back.gradient().value();
   Matrix3d identity = Matrix3d::Identity();
   valuecheck(expmap_back,identity,1E-10);
->>>>>>> aede0304
 }
 
 int main(int argc, char **argv)
