--- conflicted
+++ resolved
@@ -39,18 +39,11 @@
         Hinv = inv(H);
         
         if (obj.num_u>0) 
-<<<<<<< HEAD
           vdot = Hinv*(B*u-C); 
-          dvdot = [zeros(obj.num_velocities,1),...
-            Hinv*(matGradMult(dB(:,1:obj.num_positions),u) - matGradMult(dH(:,1:obj.num_positions),vdot) - dC(:,1:obj.num_positions)),...
-            Hinv*(matGradMult(dB(:,obj.num_positions+1:end),u) - dC(:,obj.num_positions+1:end)), Hinv*B];
-=======
-          qdd = Hinv*(B*u-C); 
           dtau = matGradMult(dB,u) - dC;
-          dqdd = [zeros(obj.num_q,1),...
-            -Hinv*matGradMult(dH(:,1:obj.num_q),qdd) + Hinv*dtau(:,1:obj.num_q),...
-            +Hinv*dtau(:,1+obj.num_q:end), Hinv*B];
->>>>>>> edb6a128
+          dvdot = [zeros(obj.num_positions,1),...
+            -Hinv*matGradMult(dH(:,1:obj.num_positions),vdot) + Hinv*dtau(:,1:obj.num_positions),...
+            +Hinv*dtau(:,1+obj.num_positions:end), Hinv*B];
         else
           vdot = -Hinv*C; 
           dvdot = [zeros(obj.num_velocities,1),...
@@ -303,6 +296,26 @@
         error('Drake:Manipulator:ResolveConstraintsFailed','failed to resolve constraints');
       end
       x = Point(obj.getStateFrame,x);
+    end
+    
+    function sys = feedback(sys1,sys2)
+      % Attempt to produce a new manipulator system if possible
+      
+      if (isa(sys2,'Manipulator'))
+        % todo: implement this (or decide that it doesn't ever make sense)
+        warning('feedback combinations of manipulators not handled explicitly yet. kicking out to a combination of SecondOrderSystems');
+      end
+      sys = feedback@SecondOrderSystem(sys1,sys2);
+    end
+    
+    function sys = cascade(sys1,sys2)
+      % Attempt to produce a new manipulator system if possible
+
+      if (isa(sys2,'Manipulator'))
+        % todo: implement this (or decide that it doesn't ever make sense)
+        warning('cascade combinations of manipulators not handled explicitly yet. kicking out to a combination of SecondOrderSystems');
+      end
+      sys = cascade@SecondOrderSystem(sys1,sys2);
     end
         
     function polysys = extractTrigPolySystem(obj,options)
