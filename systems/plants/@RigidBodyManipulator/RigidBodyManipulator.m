--- conflicted
+++ resolved
@@ -484,8 +484,7 @@
       B = sparse(num_v,0);
       for i=1:length(model.actuator)
         joint = model.body(model.actuator(i).joint);
-<<<<<<< HEAD
-        B(joint.position_num,i) = model.actuator(i).reduction;
+        B(joint.dofnum,i) = model.actuator(i).reduction;
         if ~isinf(joint.effort_limit)
           u_limit(i) = abs(joint.effort_limit/model.actuator(i).reduction);
           if sum(B(joint.position_num,:)~=0)>1
@@ -493,12 +492,10 @@
             u_limit(B(joint.position_num,:)~=0)=inf;
           end
         end
-=======
-        B(joint.dofnum,i) = model.actuator(i).reduction;
-        u_limit(i,1) = joint.effort_min;
-        u_limit(i,2) = joint.effort_max;
->>>>>>> 1455ec23
-      end
+      end
+      %Copy first column of u_limit to be the low limits, and the second
+      %column is the high limit.
+      u_limit = [-u_limit u_limit];
       for i=1:length(model.force)
         if model.force{i}.direct_feedthrough_flag
           input_num = size(B,2)+1;
